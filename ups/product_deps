--- conflicted
+++ resolved
@@ -1,24 +1,14 @@
 # The parent line must be the first non-comment line in the file
 # This line defines the product name and version
-<<<<<<< HEAD
-parent	larsimrad v09_01_13_04
-=======
 parent	larsimrad v09_01_15
->>>>>>> 9eb38f4f
 defaultqual	e20
 #
 fcldir  product_dir job
 #
 product         version
-<<<<<<< HEAD
 larsim          v09_14_02_04
 bxdecay0	v1_0_9
 cetbuildtools   v8_14_02    -   only_for_build
-=======
-larsim          v09_14_04
-bxdecay0	v1_0_6a
-cetbuildtools   v7_17_01    -   only_for_build
->>>>>>> 9eb38f4f
 end_product_list
 
 qualifier      larsim         bxdecay0
